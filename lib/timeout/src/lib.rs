extern crate futures;
extern crate tokio_connect;
extern crate tokio_timer;
extern crate tower_service as svc;

use futures::{Future, Poll};
use tokio_connect::Connect;
<<<<<<< HEAD
use tokio_timer::{self as timer, clock, Deadline, DeadlineError};
=======
use tokio_timer as timer;
use tower_service::Service;
>>>>>>> 51db6f8b
use std::{error, fmt};
use std::time::Duration;

/// A timeout that wraps an underlying operation.
#[derive(Debug, Clone)]
pub struct Timeout<T> {
    inner: T,
    duration: Duration,
}


/// An error representing that an operation timed out.
#[derive(Debug)]
pub struct Error<E> {
    kind: ErrorKind<E>,
}

#[derive(Debug)]
enum ErrorKind<E> {
    /// Indicates the underlying operation timed out.
    Timeout (Duration),
    /// Indicates that the underlying operation failed.
    Error(E),
    // Indicates that the timer returned an error.
    Timer(timer::Error),
}


/// A duration which pretty-prints as fractional seconds.
#[derive(Copy, Clone, Debug)]
struct HumanDuration(pub Duration);

//===== impl Timeout =====

impl<T> Timeout<T> {
    /// Construct a new `Timeout` wrapping `inner`.
    pub fn new(inner: T, duration: Duration) -> Self {
        Timeout {
            inner,
            duration,
        }
    }

    fn error<E>(&self, error: E) -> Error<E> {
        Error {
            kind: ErrorKind::Error(error),
        }
    }

    fn timeout_error<E>(&self, error: timer::timeout::Error<E>) -> Error<E> {
        let kind = match error {
            _ if error.is_timer() =>
                ErrorKind::Timer(error.into_timer()
                    .expect("error.into_timer() must succeed if error.is_timer()")),
            _ if error.is_elapsed() =>
                ErrorKind::Timeout(self.duration),
            _ => ErrorKind::Error(error.into_inner()
                .expect("if error is not elapsed or timer, must be inner")),
        };
        Error { kind }
    }
}

impl<S, T, E> svc::Service for Timeout<S>
where
    S: svc::Service<Response=T, Error=E>,
{
    type Request = S::Request;
    type Response = T;
    type Error = Error<E>;
    type Future = Timeout<timer::Timeout<S::Future>>;

    fn poll_ready(&mut self) -> Poll<(), Self::Error> {
        self.inner.poll_ready().map_err(|e| self.error(e))
    }

    fn call(&mut self, req: Self::Request) -> Self::Future {
        let inner = timer::Timeout::new(self.inner.call(req), self.duration);
        Timeout {
            inner,
            duration: self.duration,
        }
    }
}


impl<C> Connect for Timeout<C>
where
    C: Connect,
{
    type Connected = C::Connected;
    type Error = Error<C::Error>;
    type Future = Timeout<timer::Timeout<C::Future>>;

    fn connect(&self) -> Self::Future {
        let inner = timer::Timeout::new(self.inner.connect(), self.duration);
        Timeout {
            inner,
            duration: self.duration,
        }
    }
}

impl<F> Future for Timeout<timer::Timeout<F>>
where
    F: Future,
    // F::Error: Error,
{
    type Item = F::Item;
    type Error = Error<F::Error>;
    fn poll(&mut self) -> Poll<Self::Item, Self::Error> {
        self.inner.poll().map_err(|e| self.timeout_error(e))
    }
}

//===== impl Error =====

impl<E> fmt::Display for Error<E>
where
    E: fmt::Display
{
    fn fmt(&self, f: &mut fmt::Formatter) -> fmt::Result {
        match self.kind {
            ErrorKind::Timeout(ref d) =>
                write!(f, "operation timed out after {}", HumanDuration(*d)),
            ErrorKind::Timer(ref err) => write!(f, "timer failed: {}", err),
            ErrorKind::Error(ref err) => fmt::Display::fmt(err, f),
        }
    }
}

impl<E> error::Error for Error<E>
where
    E: error::Error
{
    fn cause(&self) -> Option<&error::Error> {
        match self.kind {
            ErrorKind::Error(ref err) => Some(err),
            ErrorKind::Timer(ref err) => Some(err),
            _ => None,
        }
    }

    fn description(&self) -> &str {
        match self.kind {
            ErrorKind::Timeout(_) => "operation timed out",
            ErrorKind::Error(ref err) => err.description(),
            ErrorKind::Timer(ref err) => err.description(),
        }
    }
}

//===== impl HumanDuration =====

impl fmt::Display for HumanDuration {
    fn fmt(&self, fmt: &mut fmt::Formatter) -> fmt::Result {
        let secs = self.0.as_secs();
        let subsec_ms = self.0.subsec_nanos() as f64 / 1_000_000f64;
        if secs == 0 {
            write!(fmt, "{}ms", subsec_ms)
        } else {
            write!(fmt, "{}s", secs as f64 + subsec_ms)
        }
    }
}

impl From<Duration> for HumanDuration {

    #[inline]
    fn from(d: Duration) -> Self {
        HumanDuration(d)
    }
}<|MERGE_RESOLUTION|>--- conflicted
+++ resolved
@@ -5,12 +5,7 @@
 
 use futures::{Future, Poll};
 use tokio_connect::Connect;
-<<<<<<< HEAD
-use tokio_timer::{self as timer, clock, Deadline, DeadlineError};
-=======
 use tokio_timer as timer;
-use tower_service::Service;
->>>>>>> 51db6f8b
 use std::{error, fmt};
 use std::time::Duration;
 
