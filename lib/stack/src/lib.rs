--- conflicted
+++ resolved
@@ -41,214 +41,13 @@
         layer.bind(self)
     }
 
-<<<<<<< HEAD
-    fn map_err<M>(self, m: M) -> map_err::Stack<Self, M>
-=======
     /// Wraps this `Stack` such that errors are altered by `map_err`
     fn map_err<M>(self, map_err: M) -> map_err::Stack<Self, M>
->>>>>>> 2cb5b078
     where
         M: map_err::MapErr<Self::Error>,
         Self: Sized,
     {
-<<<<<<< HEAD
-        map_err::stack(self, m)
-    }
-}
-
-pub mod map_err {
-
-    pub fn layer<E, M>(map_err: M) -> Layer<M>
-    where
-        M: MapErr<E>,
-    {
-        Layer(map_err)
-    }
-
-    pub(super) fn stack<T, S, M>(inner: S, map_err: M) -> Stack<S, M>
-    where
-        S: super::Stack<T>,
-        M: MapErr<S::Error>,
-    {
-        Stack {
-            inner,
-            map_err,
-        }
-    }
-
-    pub trait MapErr<Input> {
-        type Output;
-
-        fn map_err(&self, e: Input) -> Self::Output;
-    }
-
-    #[derive(Clone, Debug)]
-    pub struct Layer<M>(M);
-
-    #[derive(Clone, Debug)]
-    pub struct Stack<S, M> {
-        inner: S,
-        map_err: M,
-    }
-
-    impl<T, S, M> super::Layer<T, T, S> for Layer<M>
-    where
-        S: super::Stack<T>,
-        M: MapErr<S::Error> + Clone,
-    {
-        type Value = <Stack<S, M> as super::Stack<T>>::Value;
-        type Error = <Stack<S, M> as super::Stack<T>>::Error;
-        type Stack = Stack<S, M>;
-
-        fn bind(&self, inner: S) -> Self::Stack {
-            Stack {
-                inner,
-                map_err: self.0.clone(),
-            }
-        }
-    }
-
-    impl<T, S, M> super::Stack<T> for Stack<S, M>
-    where
-        S: super::Stack<T>,
-        M: MapErr<S::Error>,
-    {
-        type Value = S::Value;
-        type Error = M::Output;
-
-        fn make(&self, target: &T) -> Result<Self::Value, Self::Error> {
-            self.inner.make(target).map_err(|e| self.map_err.map_err(e))
-        }
-    }
-
-    impl<F, I, O> MapErr<I> for F
-    where
-        F: Fn(I) -> O,
-    {
-        type Output = O;
-        fn map_err(&self, i: I) -> O {
-            (self)(i)
-        }
-=======
         map_err::stack(self, map_err)
-    }
-}
-
-/// Implements `Stack<T>` for any `T` by cloning a `V`-typed value.
-pub mod shared {
-    use std::{error, fmt};
-
-    pub fn stack<V: Clone>(v: V) -> Stack<V> {
-        Stack(v)
->>>>>>> 2cb5b078
-    }
-
-<<<<<<< HEAD
-pub mod phantom_data {
-    use std::marker::PhantomData;
-
-    pub fn layer<T, M>() -> Layer<T, M>
-    where
-        M: super::Stack<T>,
-    {
-        Layer(PhantomData)
-    }
-
-    #[derive(Clone, Debug)]
-    pub struct Layer<T, M>(PhantomData<fn() -> (T, M)>);
-
-    #[derive(Clone, Debug)]
-    pub struct Stack<T, M> {
-        inner: M,
-        _p: PhantomData<fn() -> (T, M)>,
-    }
-
-    impl<T, M: super::Stack<T>> super::Layer<T, T, M> for Layer<T, M> {
-        type Value = <Stack<T, M> as super::Stack<T>>::Value;
-        type Error = <Stack<T, M> as super::Stack<T>>::Error;
-        type Stack = Stack<T, M>;
-
-        fn bind(&self, inner: M) -> Self::Stack {
-            Stack {
-                inner,
-                _p: PhantomData
-            }
-        }
-    }
-
-    impl<T, M: super::Stack<T>> super::Stack<T> for Stack<T, M> {
-        type Value = M::Value;
-        type Error = M::Error;
-
-        fn make(&self, target: &T) -> Result<Self::Value, Self::Error> {
-            self.inner.make(target)
-        }
-    }
-}
-
-
-pub mod map_target {
-
-    pub fn layer<T, M>(map_target: M) -> Layer<M>
-    where
-        M: MapTarget<T>,
-    {
-        Layer(map_target)
-    }
-
-    pub trait MapTarget<T> {
-        type Target;
-
-        fn map_target(&self, t: &T) -> Self::Target;
-    }
-
-    #[derive(Clone, Debug)]
-    pub struct Layer<M>(M);
-
-    #[derive(Clone, Debug)]
-    pub struct Stack<S, M> {
-        inner: S,
-        map_target: M,
-    }
-
-    impl<T, S, M> super::Layer<T, M::Target, S> for Layer<M>
-    where
-        S: super::Stack<M::Target>,
-        M: MapTarget<T> + Clone,
-    {
-        type Value = <Stack<S, M> as super::Stack<T>>::Value;
-        type Error = <Stack<S, M> as super::Stack<T>>::Error;
-        type Stack = Stack<S, M>;
-
-        fn bind(&self, inner: S) -> Self::Stack {
-            Stack {
-                inner,
-                map_target: self.0.clone(),
-            }
-        }
-    }
-
-    impl<T, S, M> super::Stack<T> for Stack<S, M>
-    where
-        S: super::Stack<M::Target>,
-        M: MapTarget<T>,
-    {
-        type Value = S::Value;
-        type Error = S::Error;
-
-        fn make(&self, target: &T) -> Result<Self::Value, Self::Error> {
-            self.inner.make(&self.map_target.map_target(target))
-        }
-    }
-
-    impl<F, T, U> MapTarget<T> for F
-    where
-        F: Fn(&T) -> U,
-    {
-        type Target = U;
-        fn map_target(&self, t: &T) -> U {
-            (self)(t)
-        }
     }
 }
 
@@ -270,18 +69,6 @@
         type Value = V;
         type Error = Error;
 
-=======
-    #[derive(Clone, Debug)]
-    pub struct Stack<V: Clone>(V);
-
-    #[derive(Debug)]
-    pub enum Error {}
-
-    impl<T, V: Clone> super::Stack<T> for Stack<V> {
-        type Value = V;
-        type Error = Error;
-
->>>>>>> 2cb5b078
         fn make(&self, _: &T) -> Result<V, Error> {
             Ok(self.0.clone())
         }
