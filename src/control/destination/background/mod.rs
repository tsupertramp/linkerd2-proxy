use std::{
    collections::{
        hash_map::{Entry, HashMap},
        VecDeque,
    },
    fmt,
    mem,
    time::Instant,
    sync::Arc,
};
use futures::{
    sync::mpsc,
    Async, Poll, Stream,
};
use tower_grpc as grpc;
use tower_h2::{Body, BoxBody, Data, HttpService};

use api::destination::client::Destination;
use api::destination::{
    GetDestination,
    Update as PbUpdate,
};

use super::ResolveRequest;
use app::config::Namespaces;
use control::{
    cache::Exists,
    fully_qualified_authority::{KubernetesNormalizer, NameNormalizer},
    remote_stream::{Receiver, Remote},
};
use dns;
<<<<<<< HEAD
use proxy::resolve::Change;
=======
>>>>>>> eebaddcf
use transport::DnsNameAndPort;

mod destination_set;

use self::destination_set::DestinationSet;

type ActiveQuery<T> = Remote<PbUpdate, T>;
type UpdateRx<T> = Receiver<PbUpdate, T>;

/// Satisfies resolutions as requested via `request_rx`.
///
/// As the `Background` is polled with a client to Destination service, if the client to the
/// service is healthy, it reads requests from `request_rx`, determines how to resolve the
/// provided authority to a set of addresses, and ensures that resolution updates are
/// propagated to all requesters.
pub(super) struct Background<T: HttpService> {
    new_query: NewQuery,
    dns_resolver: dns::Resolver,
    dsts: DestinationCache<T>,
    /// The Destination.Get RPC client service.
    /// Each poll, records whether the rpc service was till ready.
    rpc_ready: bool,
    /// A receiver of new watch requests.
    request_rx: mpsc::UnboundedReceiver<ResolveRequest>,
}

/// Holds the currently active `DestinationSet`s and a list of any destinations
/// which require reconnects.
#[derive(Default)]
struct DestinationCache<T: HttpService> {
    destinations: HashMap<DnsNameAndPort, DestinationSet<T>>,
    /// A queue of authorities that need to be reconnected.
    reconnects: VecDeque<DnsNameAndPort>,
}

/// The configurationn necessary to create a new Destination service
/// query.
struct NewQuery {
    namespaces: Namespaces,
    /// Used for counting the number of currently-active queries.
    ///
    /// Each active query will hold a `Weak` reference back to this `Arc`, and
    /// `NewQuery` can use `Arc::weak_count` to count the number of queries
    /// that currently exist. When those queries are dropped, the weak count
    /// will go down accordingly.
    active_query_handle: Arc<()>,
    concurrency_limit: usize,
}

enum DestinationServiceQuery<T: HttpService> {
    Inactive,
    Active(ActiveQuery<T>),
    NoCapacity,
}

// ==== impl Background =====

impl<T> Background<T>
where
    T: HttpService<RequestBody = BoxBody>,
    T::ResponseBody: Body<Data = Data>,
    T::Error: fmt::Debug,
{
    pub(super) fn new(
        request_rx: mpsc::UnboundedReceiver<ResolveRequest>,
        dns_resolver: dns::Resolver,
        namespaces: Namespaces,
        concurrency_limit: usize,
    ) -> Self {
        Self {
            new_query: NewQuery::new(namespaces, concurrency_limit),
            dns_resolver,
            dsts: DestinationCache::new(),
            rpc_ready: false,
            request_rx,
        }
    }

   pub(super) fn poll_rpc(&mut self, client: &mut Option<T>) -> Poll<(), ()> {
        // This loop is make sure any streams that were found disconnected
        // in `poll_destinations` while the `rpc` service is ready should
        // be reconnected now, otherwise the task would just sleep...
        loop {
            if let Async::Ready(()) = self.poll_resolve_requests(client) {
                // request_rx has closed, meaning the main thread is terminating.
                return Ok(Async::Ready(()));
            }
            self.dsts.retain_active();
            self.poll_destinations();

            if self.dsts.reconnects.is_empty() || !self.rpc_ready {
                return Ok(Async::NotReady);
            }
        }
    }

    fn poll_resolve_requests(&mut self, client: &mut Option<T>) -> Async<()> {
        loop {
            if let Some(client) = client {
                // if rpc service isn't ready, not much we can do...
                match client.poll_ready() {
                    Ok(Async::Ready(())) => {
                        self.rpc_ready = true;
                    },
                    Ok(Async::NotReady) => {
                        self.rpc_ready = false;
                        return Async::NotReady;
                    },
                    Err(err) => {
                        warn!("Destination.Get poll_ready error: {:?}", err);
                        self.rpc_ready = false;
                        return Async::NotReady;
                    },
                }

                // handle any pending reconnects first
                if self.poll_reconnect(client) {
                    continue;
                }
            }

            // check for any new watches
            match self.request_rx.poll() {
                Ok(Async::Ready(Some(resolve))) => {
                    trace!("Destination.Get {:?}", resolve.authority);

                    let new_query = &self.new_query;
                    let dsts = &mut self.dsts;

                    // If the requested authority currently needs more
                    // query capacity to query the destination service, go
                    // ahead and try to free up capacity (by dropping any
                    // inactive DestinationSets).
                    if dsts.needs_query_for(&resolve.authority) {
                        trace!("--> no query capacity, try retain_active...", );
                        dsts.retain_active();
                    };

                    match dsts.destinations.entry(resolve.authority) {
                        Entry::Occupied(mut occ) => {
                            // we may already know of some addresses here, so push
                            // them onto the new watch first
                            match occ.get().addrs {
                                Exists::Yes(ref cache) => for (&addr, meta) in cache {
                                    let update = Change::Insert(addr, meta.clone());
                                    resolve.responder.update_tx
                                        .unbounded_send(update)
                                        .expect("unbounded_send does not fail");
                                },
                                Exists::No | Exists::Unknown => (),
                            }

                            if occ.get().needs_query_capacity() {
                                trace!("--> {:?} wants to query Destination", occ.key());
                                let query = new_query
                                    .query_destination_service_if_relevant(
                                        client.as_mut(),
                                        occ.key(),
                                        "connect (previously at capacity)",
                                    );
                                occ.get_mut().query = query;
                            }

                            occ.get_mut().responders.push(resolve.responder);
                        },
                        Entry::Vacant(vac) => {
                            let query = new_query
                                .query_destination_service_if_relevant(
                                    client.as_mut(),
                                    vac.key(),
                                    "connect",
                                );
                            let mut set = DestinationSet {
                                addrs: Exists::Unknown,
                                query,
                                dns_query: None,
                                responders: vec![resolve.responder],
                            };
                            // If the authority is one for which the Destination service is never
                            // relevant (e.g. an absolute name that doesn't end in ".svc.$zone." in
                            // Kubernetes), or if we don't have a `client`, then immediately start
                            // polling DNS.
                            if !set.query.is_active() {
                                set.reset_dns_query(
                                    &self.dns_resolver,
                                    Instant::now(),
                                    vac.key(),
                                );
                            }
                            vac.insert(set);
                        },
                    }
                },
                Ok(Async::Ready(None)) => {
                    trace!("Discover tx is dropped, shutdown");
                    return Async::Ready(());
                },
                Ok(Async::NotReady) => return Async::NotReady,
                Err(_) => unreachable!("unbounded receiver doesn't error"),
            }
        }
    }

    /// Tries to reconnect next watch stream. Returns true if reconnection started.
    fn poll_reconnect(&mut self, client: &mut T) -> bool {
        debug_assert!(self.rpc_ready);

        while let Some(auth) = self.dsts.reconnects.pop_front() {
            if let Some(set) = self.dsts.destinations.get_mut(&auth) {
                set.query = self.new_query
                    .query_destination_service_if_relevant(
                        Some(client),
                        &auth,
                        "reconnect",
                    );
                return !set.needs_query_capacity();
            } else {
                trace!("reconnect no longer needed: {:?}", auth);
            }
        }
        false
    }

    fn poll_destinations(&mut self) {
        for (auth, set) in &mut self.dsts.destinations {
            // Query the Destination service first.
            let (new_query, found_by_destination_service) = match set.query.take() {
                DestinationServiceQuery::Active(Remote::ConnectedOrConnecting { rx }) => {
                    let (new_query, found_by_destination_service) =
                        set.poll_destination_service(
                            auth,
                            rx,
                            self.new_query.tls_controller_ns(),
                        );
                    if let Remote::NeedsReconnect = new_query {
                        set.reset_on_next_modification();
                        self.dsts.reconnects.push_back(auth.clone());
                    }
                    (new_query.into(), found_by_destination_service)
                },
                query => (query, Exists::Unknown),
            };
            set.query = new_query;

            // Any active response from the Destination service cancels the DNS query except for a
            // positive assertion that the service doesn't exist.
            //
            // Any disconnection from the Destination service has no effect on the DNS query; we
            // assume that if we were querying DNS before, we should continue to do so, and if we
            // weren't querying DNS then we shouldn't start now. In particular, temporary
            // disruptions of connectivity to the Destination service do not cause a fallback to
            // DNS.
            match found_by_destination_service {
                Exists::Yes(()) => {
                    // Stop polling DNS on any active update from the Destination service.
                    set.dns_query = None;
                },
                Exists::No => {
                    // Fall back to DNS.
                    set.reset_dns_query(&self.dns_resolver, Instant::now(), auth);
                },
                Exists::Unknown => (), // No change from Destination service's perspective.
            }

            // Poll DNS after polling the Destination service. This may reset the DNS query but it
            // won't affect the Destination Service query.
            set.poll_dns(&self.dns_resolver, auth);
        }
    }

}

// ===== impl NewQuery =====

impl NewQuery {

    fn new(namespaces: Namespaces, concurrency_limit: usize) -> Self {
        Self {
            namespaces,
            concurrency_limit,
            active_query_handle: Arc::new(()),
        }
    }

    /// Returns true if there is currently capacity for additional
    /// Destination service queries.
    fn has_more_queries(&self) -> bool {
        Arc::weak_count(&self.active_query_handle) < self.concurrency_limit
    }

    /// Attepts to initiate a query `query` to the Destination service
    /// if the given authority's host is of a form suitable for using to
    /// query the Destination service.
    ///
    /// # Returns
    ///
    /// - `DestinationServiceQuery::NoCapacity` if the given authority _should_
    ///   query the Destination service, but the query limit has already been
    ///   reached. In this case, this function should be called again when
    ///   there is capacity for additional queries.
    /// - `DestinationServiceQuery::Inactive` if the authority is not suitable
    ///    for querying the Destination service, or the provided `client` was
    ///    `None`.
    /// - `DestinationServiceQuery::Active` if the authority is suitable for
    ///    querying the Destination service and there is sufficient capacity to
    ///    initiate a new query.
    fn query_destination_service_if_relevant<T>(
        &self,
        client: Option<&mut T>,
        auth: &DnsNameAndPort,
        connect_or_reconnect: &str,
    ) -> DestinationServiceQuery<T>
    where
        T: HttpService<RequestBody = BoxBody>,
        T::ResponseBody: Body<Data = Data>,
        T::Error: fmt::Debug,
    {
        trace!(
            "DestinationServiceQuery {} {:?}",
            connect_or_reconnect,
            auth
        );
        let default_ns = self.namespaces.pod.clone();
        let client_and_authority = client.and_then(|client| {
            KubernetesNormalizer::new(default_ns)
                .normalize(auth)
                .map(|auth| (auth, client))
        });
        match client_and_authority {
            // If we were able to normalize the authority (indicating we should
            // query the Destination service), but we're out of queries, return
            // None and set the "needs query" flag.
            Some((ref auth, _)) if !self.has_more_queries() => {
                warn!(
                    "Can't query Destination service for {:?}, maximum \
                     number of queries ({}) reached.",
                    auth,
                    self.concurrency_limit,
                );
                DestinationServiceQuery::NoCapacity
            },
            // We should query the Destination service and there is sufficient
            // query capacity, so we're good to go!
            Some((auth, client)) => {
                let req = GetDestination {
                    scheme: "k8s".into(),
                    path: auth.without_trailing_dot().to_owned(),
                };
                let mut svc = Destination::new(client.lift_ref());
                let response = svc.get(grpc::Request::new(req));
                let active = Arc::downgrade(&self.active_query_handle);
                let query = Remote::ConnectedOrConnecting {
                    rx: Receiver::new(response, active),
                };
                DestinationServiceQuery::Active(query)
            },
            // This authority should not query the Destination service. Return
            // None, but set the "needs query" flag to false.
            None => DestinationServiceQuery::Inactive
        }
    }

    fn tls_controller_ns(&self) -> Option<&str> {
        self.namespaces.tls_controller.as_ref().map(String::as_ref)
    }
}

// ===== impl DestinationCache =====

impl<T> DestinationCache<T>
where
    T: HttpService,
    T::ResponseBody: Body<Data = Data>,
    T::Error: fmt::Debug,
{

    fn new() -> Self {
        Self {
            destinations: HashMap::new(),
            reconnects: VecDeque::new(),
        }
    }

    /// Returns true if `auth` is currently known to need a Destination
    /// service query, but was unable to query previously due to the query
    /// limit being reached.
    fn needs_query_for(&self, auth: &DnsNameAndPort) -> bool {
        self.destinations
            .get(auth)
            .map(|dst| dst.needs_query_capacity())
            .unwrap_or(false)
    }

    /// Ensures that `destinations` is updated to only maintain active resolutions.
    ///
    /// If there are no active resolutions for a destination, the destination is removed.
    fn retain_active(&mut self) {
        self.destinations.retain(|_, ref mut dst| {
            dst.responders.retain(|r| r.is_active());
            dst.responders.len() > 0
        });
    }
}

// ===== impl DestinationServiceQuery =====

impl<T> DestinationServiceQuery<T>
where
    T: HttpService,
    T::ResponseBody: Body<Data = Data>,
{

    pub fn is_active(&self) -> bool {
        match self {
            DestinationServiceQuery::Active(_) => true,
            _ => false,
        }
    }

    /// Returns `true` if the authority that created this query _should_ query
    /// the Destination service, but was unable to due to insufficient capaacity.
    pub fn needs_query_capacity(&self) -> bool {
        match self {
            DestinationServiceQuery::NoCapacity => true,
            _ => false,
        }
    }

    pub fn take(&mut self) -> Self {
         mem::replace(self, DestinationServiceQuery::Inactive)
    }

}

impl<T> From<ActiveQuery<T>> for DestinationServiceQuery<T>
where
    T: HttpService,
    T::ResponseBody: Body<Data = Data>,
{
    fn from(active: ActiveQuery<T>) -> Self {
        DestinationServiceQuery::Active(active)
    }
}<|MERGE_RESOLUTION|>--- conflicted
+++ resolved
@@ -21,7 +21,7 @@
     Update as PbUpdate,
 };
 
-use super::ResolveRequest;
+use super::{ResolveRequest, Update};
 use app::config::Namespaces;
 use control::{
     cache::Exists,
@@ -29,10 +29,6 @@
     remote_stream::{Receiver, Remote},
 };
 use dns;
-<<<<<<< HEAD
-use proxy::resolve::Change;
-=======
->>>>>>> eebaddcf
 use transport::DnsNameAndPort;
 
 mod destination_set;
@@ -177,7 +173,7 @@
                             // them onto the new watch first
                             match occ.get().addrs {
                                 Exists::Yes(ref cache) => for (&addr, meta) in cache {
-                                    let update = Change::Insert(addr, meta.clone());
+                                    let update = Update::Add(addr, meta.clone());
                                     resolve.responder.update_tx
                                         .unbounded_send(update)
                                         .expect("unbounded_send does not fail");
