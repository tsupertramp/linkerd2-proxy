use http;
use std::fmt;
use std::net::SocketAddr;

use app::classify;
use control::destination::{Metadata, ProtocolHint};
use proxy::{
    http::{
        classify::CanClassify,
<<<<<<< HEAD
        client, h1,
        normalize_uri::ShouldNormalizeUri,
        profiles::{self, CanGetDestination},
        router, Settings,
    },
    Source,
};
use svc::{self, stack_per_request::ShouldStackPerRequest};
use tap;
use transport::{connect, tls};
use {HostPort, NamePort};
=======
        h1,
        profiles::{self, CanGetDestination},
        router,
        settings,
    },
    Source,
};
use svc;
use tap;
use transport::{connect, tls, DnsNameAndPort, Host, HostAndPort};
>>>>>>> 90433a8c

#[derive(Clone, Debug)]
pub struct Endpoint {
    pub destination: HostPort,
    pub settings: Settings,
    pub connect: connect::Target,
    pub metadata: Metadata,
}

#[derive(Clone, Debug, PartialEq, Eq, Hash)]
pub struct Destination {
    pub name_or_addr: NameOrAddr,
}

/// Describes a destination for HTTP requests.
#[derive(Clone, Debug, PartialEq, Eq, Hash)]
pub enum NameOrAddr {
    /// A logical, lazily-bound endpoint.
    Name(DnsNameAndPort),

    /// A single, bound endpoint.
    Addr(SocketAddr),
}

#[derive(Clone, Debug)]
pub struct Route {
    pub dst: Destination,
    pub route: profiles::Route,
}

#[derive(Clone, Debug)]
pub struct Route {
    pub destination: HostPort,
    pub route: profiles::Route,
}

#[derive(Copy, Clone, Debug)]
pub struct RecognizeUnbound;

#[derive(Copy, Clone, Debug)]
pub struct RecognizeSettings;

#[derive(Clone, Debug, PartialEq, Eq, Hash)]
pub struct Unbound(pub HostPort);

// === impl Endpoint ===

impl Endpoint {
    pub fn can_use_orig_proto(&self) -> bool {
        match self.metadata.protocol_hint() {
            ProtocolHint::Unknown => false,
            ProtocolHint::Http2 => true,
        }
    }
}

<<<<<<< HEAD
impl ShouldNormalizeUri for Endpoint {
    fn should_normalize_uri(&self) -> bool {
        !self.settings.is_http2() && !self.dst.settings.was_absolute_form()
    }
}

impl ShouldStackPerRequest for Endpoint {
    fn should_stack_per_request(&self) -> bool {
        !self.settings.is_http2() && !self.dst.settings.can_reuse_clients()
    }
}

=======
impl settings::router::HasConnect for Endpoint {
    fn connect(&self) -> connect::Target {
        self.connect.clone()
    }
}

>>>>>>> 90433a8c
impl fmt::Display for Endpoint {
    fn fmt(&self, f: &mut fmt::Formatter) -> fmt::Result {
        self.connect.addr.fmt(f)
    }
}

impl svc::watch::WithUpdate<tls::ConditionalClientConfig> for Endpoint {
    type Updated = Self;

    fn with_update(&self, client_config: &tls::ConditionalClientConfig) -> Self::Updated {
        let mut ep = self.clone();
        ep.connect.tls = ep.metadata.tls_identity().and_then(|identity| {
            client_config.as_ref().map(|config| tls::ConnectionConfig {
                server_identity: identity.clone(),
                config: config.clone(),
            })
        });
        ep
    }
}

<<<<<<< HEAD
// Makes it possible to build a client::Stack<Endpoint>.
impl From<Endpoint> for client::Config {
    fn from(ep: Endpoint) -> Self {
        client::Config::new(ep.connect, ep.settings)
    }
}

=======
>>>>>>> 90433a8c
impl From<Endpoint> for tap::Endpoint {
    fn from(ep: Endpoint) -> Self {
        // TODO add route labels...
        tap::Endpoint {
            direction: tap::Direction::Out,
            labels: ep.metadata.labels().clone(),
            target: ep.connect.clone(),
        }
    }
}

// === impl Route ===
<<<<<<< HEAD
=======

impl CanClassify for Route {
    type Classify = classify::Request;

    fn classify(&self) -> classify::Request {
        self.route.response_classes().clone().into()
    }
}

// === impl Recognize ===
>>>>>>> 90433a8c

impl CanClassify for Route {
    type Classify = classify::Request;

    fn classify(&self) -> classify::Request {
        self.route.response_classes().clone().into()
    }
}

// === impl RecognizeUnbound ===

impl<B> router::Recognize<http::Request<B>> for RecognizeUnbound {
    type Target = Unbound;

    fn recognize(&self, req: &http::Request<B>) -> Option<Self::Target> {
<<<<<<< HEAD
        const DEFAULT_PORT: u16 = 80;

        let host_port = req.uri()
            .authority_part()
            .and_then(|a| HostPort::from_authority_with_default_port(a, DEFAULT_PORT).ok())
            .or_else(|| {
                h1::authority_from_host(req)
                    .and_then(|a| HostPort::from_authority_with_default_port(&a, DEFAULT_PORT).ok())
            })
            .or_else(|| {
                req.extensions()
                    .get::<Source>()
                    .and_then(|src| src.orig_dst_if_not_local())
                    .map(HostPort::Addr)
            })?;
        debug!("recognize: unbound={:?}", host_port);

        Some(Unbound(host_port))
    }
}

// === impl RecognizeSettings ===

impl<B> router::Recognize<http::Request<B>> for RecognizeSettings {
    type Target = Settings;

    fn recognize(&self, req: &http::Request<B>) -> Option<Self::Target> {
        Some(Settings::detect(req))
    }
}

// === impl Unbound ===

impl CanGetDestination for Unbound {
    fn get_destination(&self) -> Option<&NamePort> {
        match self.0 {
            HostPort::Name(ref name) => Some(name),
            HostPort::Addr(_) => None,
        }
    }
}

impl fmt::Display for Unbound {
    fn fmt(&self, f: &mut fmt::Formatter) -> fmt::Result {
        self.0.fmt(f)
    }
}

// TODO this should only work with Bound destinations
impl profiles::WithRoute for Unbound {
    type Output = Route;

    fn with_route(self, route: profiles::Route) -> Self::Output {
        Route { destination: self.0, route }
=======
        let name_or_addr = NameOrAddr::from_request(req)?;
        debug!("recognize: dst={:?}", name_or_addr);
        Some(Destination { name_or_addr })
    }
}

// === impl Destination ===

impl CanGetDestination for Destination {
    fn get_destination(&self) -> Option<&DnsNameAndPort> {
        match self.name_or_addr {
            NameOrAddr::Name(ref dst) => Some(dst),
            _ => None,
        }
    }
}

impl fmt::Display for Destination {
    fn fmt(&self, f: &mut fmt::Formatter) -> fmt::Result {
        self.name_or_addr.fmt(f)
    }
}

impl fmt::Display for NameOrAddr {
    fn fmt(&self, f: &mut fmt::Formatter) -> fmt::Result {
        match self {
            NameOrAddr::Name(ref name) => write!(f, "{}:{}", name.host, name.port),
            NameOrAddr::Addr(ref addr) => addr.fmt(f),
        }
    }
}

impl NameOrAddr {
    /// Determines the destination for a request.
    ///
    /// Typically, a request's authority is used to produce a `NameOrAddr`. If the
    /// authority addresses a DNS name, a `NameOrAddr::Name` is returned; and, otherwise,
    /// it addresses a fixed IP address and a `NameOrAddr::Addr` is returned. The port is
    /// inferred if not specified in the authority.
    ///
    /// If no authority is available, the `SO_ORIGINAL_DST` socket option is checked. If
    /// it's available, it is used to return a `NameOrAddr::Addr`. This socket option is
    /// typically set by `iptables(8)` in containerized environments like Kubernetes (as
    /// configured by the `proxy-init` program).
    ///
    /// If none of this information is available, no `NameOrAddr` is returned.
    pub fn from_request<B>(req: &http::Request<B>) -> Option<NameOrAddr> {
        match Self::host_port(req) {
            Some(HostAndPort {
                host: Host::DnsName(host),
                port,
            }) => {
                let name_or_addr = DnsNameAndPort { host, port };
                Some(NameOrAddr::Name(name_or_addr))
            }

            Some(HostAndPort {
                host: Host::Ip(ip),
                port,
            }) => {
                let name_or_addr = SocketAddr::from((ip, port));
                Some(NameOrAddr::Addr(name_or_addr))
            }

            None => req
                .extensions()
                .get::<Source>()
                .and_then(|src| src.orig_dst_if_not_local())
                .map(NameOrAddr::Addr),
        }
    }

    /// Determines the logical host:port of the request.
    ///
    /// If the parsed URI includes an authority, use that. Otherwise, try to load the
    /// authority from the `Host` header.
    ///
    /// The port is either parsed from the authority or a default of 80 is used.
    fn host_port<B>(req: &http::Request<B>) -> Option<HostAndPort> {
        // Note: Calls to `normalize` cannot be deduped without cloning `authority`.
        req.uri()
            .authority_part()
            .and_then(Self::normalize)
            .or_else(|| h1::authority_from_host(req).and_then(|h| Self::normalize(&h)))
    }

    /// TODO: Return error when `HostAndPort::normalize()` fails.
    /// TODO: Use scheme-appropriate default port.
    fn normalize(authority: &http::uri::Authority) -> Option<HostAndPort> {
        const DEFAULT_PORT: Option<u16> = Some(80);
        HostAndPort::normalize(authority, DEFAULT_PORT).ok()
    }
}

impl profiles::WithRoute for Destination {
    type Output = Route;

    fn with_route(self, route: profiles::Route) -> Self::Output {
        Route { dst: self, route }
>>>>>>> 90433a8c
    }
}

pub mod discovery {
    use futures::{Async, Poll};
    use std::net::SocketAddr;

<<<<<<< HEAD
    use super::{Destination, Endpoint};
=======
    use super::{Destination, Endpoint, NameOrAddr};
>>>>>>> 90433a8c
    use control::destination::Metadata;
    use proxy::resolve;
    use transport::{connect, tls};
    use {Conditional, HostPort, NamePort};

    #[derive(Clone, Debug)]
    pub struct Resolve<R: resolve::Resolve<NamePort>>(R);

    #[derive(Debug)]
    pub enum Resolution<R: resolve::Resolution> {
        Name(Destination, R),
        Addr(Destination, Option<SocketAddr>),
    }

    // === impl Resolve ===

    impl<R> Resolve<R>
    where
        R: resolve::Resolve<NamePort, Endpoint = Metadata>,
    {
        pub fn new(resolve: R) -> Self {
            Resolve(resolve)
        }
    }

    impl<R> resolve::Resolve<Destination> for Resolve<R>
    where
        R: resolve::Resolve<NamePort, Endpoint = Metadata>,
    {
        type Endpoint = Endpoint;
        type Resolution = Resolution<R::Resolution>;

        fn resolve(&self, dst: &Destination) -> Self::Resolution {
            match dst.host_port {
                HostPort::Name(ref name) => Resolution::Name(dst.clone(), self.0.resolve(&name)),
                HostPort::Addr(ref addr) => Resolution::Addr(dst.clone(), Some(*addr)),
            }
        }
    }

    // === impl Resolution ===

    impl<R> resolve::Resolution for Resolution<R>
    where
        R: resolve::Resolution<Endpoint = Metadata>,
    {
        type Endpoint = Endpoint;
        type Error = R::Error;

        fn poll(&mut self) -> Poll<resolve::Update<Self::Endpoint>, Self::Error> {
            match self {
                Resolution::Name(ref dst, ref mut res) => match try_ready!(res.poll()) {
                    resolve::Update::Remove(addr) => {
                        Ok(Async::Ready(resolve::Update::Remove(addr)))
                    }
                    resolve::Update::Add(addr, metadata) => {
                        // If the endpoint does not have TLS, note the reason.
                        // Otherwise, indicate that we don't (yet) have a TLS
                        // config. This value may be changed by a stack layer that
                        // provides TLS configuration.
                        let tls = match metadata.tls_identity() {
                            Conditional::None(reason) => reason.into(),
                            Conditional::Some(_) => tls::ReasonForNoTls::NoConfig,
                        };
                        let ep = Endpoint {
                            dst: dst.clone(),
                            connect: connect::Target::new(addr, Conditional::None(tls)),
                            metadata,
                        };
                        Ok(Async::Ready(resolve::Update::Add(addr, ep)))
                    }
                },
                Resolution::Addr(ref dst, ref mut addr) => match addr.take() {
                    Some(addr) => {
                        let tls = tls::ReasonForNoIdentity::NoAuthorityInHttpRequest;
                        let ep = Endpoint {
                            dst: dst.clone(),
                            connect: connect::Target::new(addr, Conditional::None(tls.into())),
                            metadata: Metadata::none(tls),
                        };
                        Ok(Async::Ready(resolve::Update::Add(addr, ep)))
                    }
                    None => Ok(Async::NotReady),
                },
            }
        }
    }
}

pub mod orig_proto_upgrade {
    use http;

    use super::Endpoint;
    use proxy::http::orig_proto;
    use svc;

    #[derive(Debug, Clone)]
    pub struct Layer;

    #[derive(Clone, Debug)]
    pub struct Stack<M>
    where
        M: svc::Stack<Endpoint>,
    {
        inner: M,
    }

    pub fn layer() -> Layer {
        Layer
    }

    impl<M, A, B> svc::Layer<Endpoint, Endpoint, M> for Layer
    where
        M: svc::Stack<Endpoint>,
        M::Value: svc::Service<Request = http::Request<A>, Response = http::Response<B>>,
    {
        type Value = <Stack<M> as svc::Stack<Endpoint>>::Value;
        type Error = <Stack<M> as svc::Stack<Endpoint>>::Error;
        type Stack = Stack<M>;

        fn bind(&self, inner: M) -> Self::Stack {
            Stack { inner }
        }
    }

    // === impl Stack ===

    impl<M, A, B> svc::Stack<Endpoint> for Stack<M>
    where
        M: svc::Stack<Endpoint>,
        M::Value: svc::Service<Request = http::Request<A>, Response = http::Response<B>>,
    {
        type Value = svc::Either<orig_proto::Upgrade<M::Value>, M::Value>;
        type Error = M::Error;

        fn make(&self, endpoint: &Endpoint) -> Result<Self::Value, Self::Error> {
            if endpoint.can_use_orig_proto() {
                self.inner.make(&endpoint).map(|i| svc::Either::A(i.into()))
            } else {
                self.inner.make(&endpoint).map(svc::Either::B)
            }
        }
    }
}<|MERGE_RESOLUTION|>--- conflicted
+++ resolved
@@ -7,7 +7,6 @@
 use proxy::{
     http::{
         classify::CanClassify,
-<<<<<<< HEAD
         client, h1,
         normalize_uri::ShouldNormalizeUri,
         profiles::{self, CanGetDestination},
@@ -19,18 +18,6 @@
 use tap;
 use transport::{connect, tls};
 use {HostPort, NamePort};
-=======
-        h1,
-        profiles::{self, CanGetDestination},
-        router,
-        settings,
-    },
-    Source,
-};
-use svc;
-use tap;
-use transport::{connect, tls, DnsNameAndPort, Host, HostAndPort};
->>>>>>> 90433a8c
 
 #[derive(Clone, Debug)]
 pub struct Endpoint {
@@ -87,27 +74,12 @@
     }
 }
 
-<<<<<<< HEAD
-impl ShouldNormalizeUri for Endpoint {
-    fn should_normalize_uri(&self) -> bool {
-        !self.settings.is_http2() && !self.dst.settings.was_absolute_form()
-    }
-}
-
-impl ShouldStackPerRequest for Endpoint {
-    fn should_stack_per_request(&self) -> bool {
-        !self.settings.is_http2() && !self.dst.settings.can_reuse_clients()
-    }
-}
-
-=======
 impl settings::router::HasConnect for Endpoint {
     fn connect(&self) -> connect::Target {
         self.connect.clone()
     }
 }
 
->>>>>>> 90433a8c
 impl fmt::Display for Endpoint {
     fn fmt(&self, f: &mut fmt::Formatter) -> fmt::Result {
         self.connect.addr.fmt(f)
@@ -129,16 +101,6 @@
     }
 }
 
-<<<<<<< HEAD
-// Makes it possible to build a client::Stack<Endpoint>.
-impl From<Endpoint> for client::Config {
-    fn from(ep: Endpoint) -> Self {
-        client::Config::new(ep.connect, ep.settings)
-    }
-}
-
-=======
->>>>>>> 90433a8c
 impl From<Endpoint> for tap::Endpoint {
     fn from(ep: Endpoint) -> Self {
         // TODO add route labels...
@@ -151,8 +113,6 @@
 }
 
 // === impl Route ===
-<<<<<<< HEAD
-=======
 
 impl CanClassify for Route {
     type Classify = classify::Request;
@@ -163,7 +123,6 @@
 }
 
 // === impl Recognize ===
->>>>>>> 90433a8c
 
 impl CanClassify for Route {
     type Classify = classify::Request;
@@ -179,7 +138,6 @@
     type Target = Unbound;
 
     fn recognize(&self, req: &http::Request<B>) -> Option<Self::Target> {
-<<<<<<< HEAD
         const DEFAULT_PORT: u16 = 80;
 
         let host_port = req.uri()
@@ -234,107 +192,6 @@
 
     fn with_route(self, route: profiles::Route) -> Self::Output {
         Route { destination: self.0, route }
-=======
-        let name_or_addr = NameOrAddr::from_request(req)?;
-        debug!("recognize: dst={:?}", name_or_addr);
-        Some(Destination { name_or_addr })
-    }
-}
-
-// === impl Destination ===
-
-impl CanGetDestination for Destination {
-    fn get_destination(&self) -> Option<&DnsNameAndPort> {
-        match self.name_or_addr {
-            NameOrAddr::Name(ref dst) => Some(dst),
-            _ => None,
-        }
-    }
-}
-
-impl fmt::Display for Destination {
-    fn fmt(&self, f: &mut fmt::Formatter) -> fmt::Result {
-        self.name_or_addr.fmt(f)
-    }
-}
-
-impl fmt::Display for NameOrAddr {
-    fn fmt(&self, f: &mut fmt::Formatter) -> fmt::Result {
-        match self {
-            NameOrAddr::Name(ref name) => write!(f, "{}:{}", name.host, name.port),
-            NameOrAddr::Addr(ref addr) => addr.fmt(f),
-        }
-    }
-}
-
-impl NameOrAddr {
-    /// Determines the destination for a request.
-    ///
-    /// Typically, a request's authority is used to produce a `NameOrAddr`. If the
-    /// authority addresses a DNS name, a `NameOrAddr::Name` is returned; and, otherwise,
-    /// it addresses a fixed IP address and a `NameOrAddr::Addr` is returned. The port is
-    /// inferred if not specified in the authority.
-    ///
-    /// If no authority is available, the `SO_ORIGINAL_DST` socket option is checked. If
-    /// it's available, it is used to return a `NameOrAddr::Addr`. This socket option is
-    /// typically set by `iptables(8)` in containerized environments like Kubernetes (as
-    /// configured by the `proxy-init` program).
-    ///
-    /// If none of this information is available, no `NameOrAddr` is returned.
-    pub fn from_request<B>(req: &http::Request<B>) -> Option<NameOrAddr> {
-        match Self::host_port(req) {
-            Some(HostAndPort {
-                host: Host::DnsName(host),
-                port,
-            }) => {
-                let name_or_addr = DnsNameAndPort { host, port };
-                Some(NameOrAddr::Name(name_or_addr))
-            }
-
-            Some(HostAndPort {
-                host: Host::Ip(ip),
-                port,
-            }) => {
-                let name_or_addr = SocketAddr::from((ip, port));
-                Some(NameOrAddr::Addr(name_or_addr))
-            }
-
-            None => req
-                .extensions()
-                .get::<Source>()
-                .and_then(|src| src.orig_dst_if_not_local())
-                .map(NameOrAddr::Addr),
-        }
-    }
-
-    /// Determines the logical host:port of the request.
-    ///
-    /// If the parsed URI includes an authority, use that. Otherwise, try to load the
-    /// authority from the `Host` header.
-    ///
-    /// The port is either parsed from the authority or a default of 80 is used.
-    fn host_port<B>(req: &http::Request<B>) -> Option<HostAndPort> {
-        // Note: Calls to `normalize` cannot be deduped without cloning `authority`.
-        req.uri()
-            .authority_part()
-            .and_then(Self::normalize)
-            .or_else(|| h1::authority_from_host(req).and_then(|h| Self::normalize(&h)))
-    }
-
-    /// TODO: Return error when `HostAndPort::normalize()` fails.
-    /// TODO: Use scheme-appropriate default port.
-    fn normalize(authority: &http::uri::Authority) -> Option<HostAndPort> {
-        const DEFAULT_PORT: Option<u16> = Some(80);
-        HostAndPort::normalize(authority, DEFAULT_PORT).ok()
-    }
-}
-
-impl profiles::WithRoute for Destination {
-    type Output = Route;
-
-    fn with_route(self, route: profiles::Route) -> Self::Output {
-        Route { dst: self, route }
->>>>>>> 90433a8c
     }
 }
 
@@ -342,11 +199,7 @@
     use futures::{Async, Poll};
     use std::net::SocketAddr;
 
-<<<<<<< HEAD
     use super::{Destination, Endpoint};
-=======
-    use super::{Destination, Endpoint, NameOrAddr};
->>>>>>> 90433a8c
     use control::destination::Metadata;
     use proxy::resolve;
     use transport::{connect, tls};
