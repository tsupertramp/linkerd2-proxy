--- conflicted
+++ resolved
@@ -8,22 +8,14 @@
 #[derive(Clone, Debug)]
 pub enum Request {
     Default,
-<<<<<<< HEAD
-    Profile(Arc<Vec<profiles::ResponseClass>>),
-=======
     Profile(profiles::ResponseClasses),
->>>>>>> 90433a8c
 }
 
 #[derive(Clone, Debug)]
 pub enum Response {
     Grpc,
     Http,
-<<<<<<< HEAD
-    Profile(Arc<Vec<profiles::ResponseClass>>),
-=======
     Profile(profiles::ResponseClasses),
->>>>>>> 90433a8c
 }
 
 #[derive(Clone, Debug)]
@@ -54,13 +46,8 @@
 
 // === impl Request ===
 
-<<<<<<< HEAD
-impl From<Arc<Vec<profiles::ResponseClass>>> for Request {
-    fn from(classes: Arc<Vec<profiles::ResponseClass>>) -> Self {
-=======
 impl From<profiles::ResponseClasses> for Request {
     fn from(classes: profiles::ResponseClasses) -> Self {
->>>>>>> 90433a8c
         if classes.is_empty() {
             Request::Default
         } else {
