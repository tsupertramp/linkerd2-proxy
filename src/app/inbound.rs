use http;
use std::fmt;
use std::net::SocketAddr;

use super::classify;
<<<<<<< HEAD
use proxy::http::{client, h1, router, Settings};
=======
use proxy::http::{client, normalize_uri::ShouldNormalizeUri, router, Settings};
>>>>>>> 9c23d727
use proxy::server::Source;
use tap;
use transport::{connect, tls};
<<<<<<< HEAD
use {Conditional, NamePort};
=======
use {Conditional, NameAddr};
>>>>>>> 9c23d727

#[derive(Clone, Debug, PartialEq, Eq, Hash)]
pub struct Endpoint {
    pub addr: SocketAddr,
<<<<<<< HEAD
    pub name_port: Option<NamePort>,
=======
    pub dst_name: Option<NameAddr>,
>>>>>>> 9c23d727
    pub settings: Settings,
    pub source_tls_status: tls::Status,
}

// === Recognize ===

#[derive(Clone, Debug, Default)]
pub struct Recognize {
    default_addr: Option<SocketAddr>,
}

// === impl Endpoint ===

impl classify::CanClassify for Endpoint {
    type Classify = classify::Request;

    fn classify(&self) -> classify::Request {
        classify::Request::default()
    }
}

impl Endpoint {
    pub fn name_port(&self) -> Option<&NamePort> {
        self.name_port.as_ref()
    }

    fn target(&self) -> connect::Target {
        let tls = Conditional::None(tls::ReasonForNoTls::InternalTraffic);
        connect::Target::new(self.addr, tls)
    }
}

// Makes it possible to build a client::Stack<Endpoint>.
impl From<Endpoint> for client::Config {
    fn from(ep: Endpoint) -> Self {
        client::Config::new(ep.target(), ep.settings)
    }
}

impl From<Endpoint> for tap::Endpoint {
    fn from(ep: Endpoint) -> Self {
        tap::Endpoint {
            direction: tap::Direction::In,
            target: ep.target(),
            labels: Default::default(),
        }
    }
}

impl fmt::Display for Endpoint {
    fn fmt(&self, f: &mut fmt::Formatter) -> fmt::Result {
        self.addr.fmt(f)
    }
}

impl Recognize {
    pub fn new(default_addr: Option<SocketAddr>) -> Self {
        Self { default_addr }
    }
}

impl<A> router::Recognize<http::Request<A>> for Recognize {
    type Target = Endpoint;

    fn recognize(&self, req: &http::Request<A>) -> Option<Self::Target> {
        let src = req.extensions().get::<Source>();
        let source_tls_status = src
            .map(|s| s.tls_status.clone())
            .unwrap_or_else(|| Conditional::None(tls::ReasonForNoTls::Disabled));

        let addr = src
            .and_then(|s| s.orig_dst_if_not_local())
            .or(self.default_addr)?;

<<<<<<< HEAD
        let name_port = req
            .uri()
            .authority_part()
            .and_then(|a| NamePort::from_authority_with_default_port(a, 80).ok())
            .or_else(|| {
                h1::authority_from_host(req)
                    .and_then(|a| NamePort::from_authority_with_default_port(&a, 80).ok())
            });
=======
        let dst_name = super::http_request_addr(req)
            .ok()
            .and_then(|h| h.into_name_addr());
>>>>>>> 9c23d727
        let settings = Settings::from_request(req);

        let ep = Endpoint {
            addr,
<<<<<<< HEAD
            name_port,
=======
            dst_name,
>>>>>>> 9c23d727
            settings,
            source_tls_status,
        };
        debug!("recognize: src={:?} ep={:?}", src, ep);
        Some(ep)
    }
}

impl fmt::Display for Recognize {
    fn fmt(&self, f: &mut fmt::Formatter) -> fmt::Result {
        write!(f, "in")
    }
}

pub mod orig_proto_downgrade {
    use http;

    use proxy::http::orig_proto;
    use proxy::server::Source;
    use svc;

    #[derive(Debug, Clone)]
    pub struct Layer;

    #[derive(Clone, Debug)]
    pub struct Stack<M>
    where
        M: svc::Stack<Source>,
    {
        inner: M,
    }

    // === impl Layer ===

    pub fn layer() -> Layer {
        Layer
    }

    impl<M, A, B> svc::Layer<Source, Source, M> for Layer
    where
        M: svc::Stack<Source>,
        M::Value: svc::Service<Request = http::Request<A>, Response = http::Response<B>>,
    {
        type Value = <Stack<M> as svc::Stack<Source>>::Value;
        type Error = <Stack<M> as svc::Stack<Source>>::Error;
        type Stack = Stack<M>;

        fn bind(&self, inner: M) -> Self::Stack {
            Stack { inner }
        }
    }

    // === impl Stack ===

    impl<M, A, B> svc::Stack<Source> for Stack<M>
    where
        M: svc::Stack<Source>,
        M::Value: svc::Service<Request = http::Request<A>, Response = http::Response<B>>,
    {
        type Value = orig_proto::Downgrade<M::Value>;
        type Error = M::Error;

        fn make(&self, target: &Source) -> Result<Self::Value, Self::Error> {
            info!("downgrading requests; source={:?}", target);
            let inner = self.inner.make(&target)?;
            Ok(inner.into())
        }
    }
}

#[cfg(test)]
mod tests {
    use http;
    use std::net;

    use super::{Endpoint, Recognize};
    use proxy::http::router::Recognize as _Recognize;
    use proxy::http::settings::Settings;
    use proxy::server::Source;
    use transport::tls;
    use Conditional;

    fn make_h1_endpoint(addr: net::SocketAddr) -> Endpoint {
<<<<<<< HEAD
        Endpoint {
            addr,
            name_port: None,
            source_tls_status: TLS_DISABLED,
            settings: Settings::Http1 {
                was_absolute_form: false,
                stack_per_request: true,
            },
=======
        let settings = Settings::Http1 {
            is_h1_upgrade: false,
            was_absolute_form: false,
            stack_per_request: true,
        };
        let source_tls_status = TLS_DISABLED;
        Endpoint {
            addr,
            dst_name: None,
            settings,
            source_tls_status,
>>>>>>> 9c23d727
        }
    }

    const TLS_DISABLED: Conditional<(), tls::ReasonForNoTls> =
        Conditional::None(tls::ReasonForNoTls::Disabled);

    quickcheck! {
        fn recognize_orig_dst(
            orig_dst: net::SocketAddr,
            local: net::SocketAddr,
            remote: net::SocketAddr
        ) -> bool {
            let src = Source::for_test(remote, local, Some(orig_dst), TLS_DISABLED);
            let rec = src.orig_dst_if_not_local().map(make_h1_endpoint);

            let mut req = http::Request::new(());
            req.extensions_mut().insert(src);

            Recognize::default().recognize(&req) == rec
        }

        fn recognize_default_no_orig_dst(
            default: Option<net::SocketAddr>,
            local: net::SocketAddr,
            remote: net::SocketAddr
        ) -> bool {
            let mut req = http::Request::new(());
            req.extensions_mut()
                .insert(Source::for_test(remote, local, None, TLS_DISABLED));

            Recognize::new(default).recognize(&req) == default.map(make_h1_endpoint)
        }

        fn recognize_default_no_ctx(default: Option<net::SocketAddr>) -> bool {
            let req = http::Request::new(());
            Recognize::new(default).recognize(&req) == default.map(make_h1_endpoint)
        }

        fn recognize_default_no_loop(
            default: Option<net::SocketAddr>,
            local: net::SocketAddr,
            remote: net::SocketAddr
        ) -> bool {
            let mut req = http::Request::new(());
            req.extensions_mut()
                .insert(Source::for_test(remote, local, Some(local), TLS_DISABLED));

            Recognize::new(default).recognize(&req) == default.map(make_h1_endpoint)
        }
    }
}<|MERGE_RESOLUTION|>--- conflicted
+++ resolved
@@ -3,28 +3,16 @@
 use std::net::SocketAddr;
 
 use super::classify;
-<<<<<<< HEAD
-use proxy::http::{client, h1, router, Settings};
-=======
-use proxy::http::{client, normalize_uri::ShouldNormalizeUri, router, Settings};
->>>>>>> 9c23d727
+use proxy::http::{client, router, Settings};
 use proxy::server::Source;
 use tap;
 use transport::{connect, tls};
-<<<<<<< HEAD
-use {Conditional, NamePort};
-=======
 use {Conditional, NameAddr};
->>>>>>> 9c23d727
 
 #[derive(Clone, Debug, PartialEq, Eq, Hash)]
 pub struct Endpoint {
     pub addr: SocketAddr,
-<<<<<<< HEAD
-    pub name_port: Option<NamePort>,
-=======
     pub dst_name: Option<NameAddr>,
->>>>>>> 9c23d727
     pub settings: Settings,
     pub source_tls_status: tls::Status,
 }
@@ -47,8 +35,8 @@
 }
 
 impl Endpoint {
-    pub fn name_port(&self) -> Option<&NamePort> {
-        self.name_port.as_ref()
+    pub fn dst_name(&self) -> Option<&NameAddr> {
+        self.dst_name.as_ref()
     }
 
     fn target(&self) -> connect::Target {
@@ -99,29 +87,14 @@
             .and_then(|s| s.orig_dst_if_not_local())
             .or(self.default_addr)?;
 
-<<<<<<< HEAD
-        let name_port = req
-            .uri()
-            .authority_part()
-            .and_then(|a| NamePort::from_authority_with_default_port(a, 80).ok())
-            .or_else(|| {
-                h1::authority_from_host(req)
-                    .and_then(|a| NamePort::from_authority_with_default_port(&a, 80).ok())
-            });
-=======
         let dst_name = super::http_request_addr(req)
             .ok()
             .and_then(|h| h.into_name_addr());
->>>>>>> 9c23d727
         let settings = Settings::from_request(req);
 
         let ep = Endpoint {
             addr,
-<<<<<<< HEAD
-            name_port,
-=======
             dst_name,
->>>>>>> 9c23d727
             settings,
             source_tls_status,
         };
@@ -205,18 +178,7 @@
     use Conditional;
 
     fn make_h1_endpoint(addr: net::SocketAddr) -> Endpoint {
-<<<<<<< HEAD
-        Endpoint {
-            addr,
-            name_port: None,
-            source_tls_status: TLS_DISABLED,
-            settings: Settings::Http1 {
-                was_absolute_form: false,
-                stack_per_request: true,
-            },
-=======
         let settings = Settings::Http1 {
-            is_h1_upgrade: false,
             was_absolute_form: false,
             stack_per_request: true,
         };
@@ -226,7 +188,6 @@
             dst_name: None,
             settings,
             source_tls_status,
->>>>>>> 9c23d727
         }
     }
 
