--- conflicted
+++ resolved
@@ -11,11 +11,7 @@
 
 use control;
 use proxy::http::profiles;
-<<<<<<< HEAD
-use NamePort;
-=======
 use NameAddr;
->>>>>>> 9c23d727
 
 #[derive(Clone, Debug)]
 pub struct Client<T, N> {
@@ -65,11 +61,7 @@
 {
     type Stream = Rx<T>;
 
-<<<<<<< HEAD
-    fn get_routes(&self, dst: &NamePort) -> Option<Self::Stream> {
-=======
     fn get_routes(&self, dst: &NameAddr) -> Option<Self::Stream> {
->>>>>>> 9c23d727
         let fqa = self.normalize_name.normalize(dst)?;
         Some(Rx {
             dst: fqa.without_trailing_dot().to_owned(),
